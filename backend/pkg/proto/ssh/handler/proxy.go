// Package handler
/**
Copyright (c) The Authors.
* @Author: feng.xiang
* @Date: 2024/1/18 17:05
* @Desc:
*/
package handler

import (
	"bytes"
	"fmt"
	"io"
	"regexp"
	"sort"
	"strings"
	"sync/atomic"
	"time"
	"unicode/utf8"

	gossh "github.com/gliderlabs/ssh"
	"github.com/nicksnyder/go-i18n/v2/i18n"

	myi18n "github.com/veops/oneterm/pkg/i18n"
	"github.com/veops/oneterm/pkg/logger"
	"github.com/veops/oneterm/pkg/proto/ssh/client"
	"github.com/veops/oneterm/pkg/proto/ssh/config"
	"github.com/veops/oneterm/pkg/server/model"
)

func (i *InteractiveHandler) Proxy(line string, accountId int) (step int, err error) {
	step = 1
	if accountId > 0 {
		var accountName string
		defer func() {
			if err != nil {
				i.PrintMessage(myi18n.MsgSshAccountLoginError, map[string]any{"User": accountName})
			}
		}()
		if i.SelectedAsset != nil && accountId < 0 {
			accountName = line
		}
		host, ok, er := i.Check(i.SelectedAsset.Id, nil)
		if er != nil {
			err = er
			return
		}
		if !ok {
			err = fmt.Errorf("current time is not allowed to access")
			return
		}
		i.SelectedAsset = host
		if _, ok := i.SelectedAsset.Authorization[accountId]; !ok {
			err = fmt.Errorf("you donnot have permission")
			return
		}
		account, er := i.Sshd.Core.Auth.AccountInfo(i.Session.Context().Value("cookie").(string), accountId, accountName)
		if er != nil {
			err = er
			return
		}
		accountName = account.Name
		var gateway *model.Gateway
		if i.SelectedAsset.GatewayId != 0 {
			gateway, err = i.Sshd.Core.Asset.Gateway(i.Session.Context().Value("cookie").(string), i.SelectedAsset.GatewayId)
			if err != nil {
				return
			}
		}
		conn, er := i.NewSession(account, gateway)
		if er != nil {
			err = er
			return
		}
		er = i.UpsertSession(conn, model.SESSIONSTATUS_ONLINE)
		if er != nil {
			logger.L.Warn(er.Error())
		}
		config.TotalHostSession.Store(conn.SessionId, conn)

		if err := i.bind(i.Session, conn); err != nil {
			logger.L.Error(err.Error())
		}
		step = 1
	} else {
		if i.NeedAccount && i.SelectedAsset != nil {
			i.NeedAccount = false
			var account *model.Account
			accountIds := make([]int, 0)
			for aId := range i.SelectedAsset.Authorization {
				accountIds = append(accountIds, aId)
			}
			sort.Ints(accountIds)
			for _, aId := range accountIds {
				account := i.Accounts[aId]
				if config.SSHConfig.PlainMode {
					if account == nil || !strings.Contains(account.Name, line) {
						continue
					}
				} else {
					if account == nil || line != account.Name {
						continue
					}
				}
				return i.Proxy(line, account.Id)
			}
			if account == nil {
				i.PrintMessage(myi18n.MsgSshAccountLoginError, map[string]any{"User": line})
			}
			return
		} else if strings.TrimSpace(line) == "" {
			return
		}
		var (
			host *model.Asset
		)
		selectHosts, likeHosts, er := i.AcquireAndStoreAssets(line, 0)
		if er != nil {
			logger.L.Error(err.Error())
		}
		if len(selectHosts) == 0 && len(likeHosts) == 0 {
			i.PrintMessage(myi18n.MsgSshNoMatchingAsset, map[string]any{"Host": line})
			return
		}

		switch len(selectHosts) {
		case 0:
			switch len(likeHosts) {
			case 0:
				return
			case 1:
				host = likeHosts[0]
			default:
				i.showResult(likeHosts)
				return
			}
		case 1:
			host = selectHosts[0]
		default:
			i.showResult(selectHosts)
			return
		}
		i.SelectedAsset = host

		var sshPort string
		for _, v := range host.Protocols {
			if strings.HasPrefix(v, "ssh") {
				sshPort = getSshPort(v)
				break
			}
		}
		if sshPort == "" {
			i.PrintMessage(myi18n.MsgSshNoSshAccessMethod, map[string]any{"Host": line})
			return
		}
		i.SessionReq.Protocol = "ssh:" + sshPort

		var hostAccountIds []int
		if len(i.Accounts) == 0 {
			accounts, er := i.AcquireAccounts()
			if er != nil {
				logger.L.Info(er.Error())
			} else {
				i.Accounts = accounts
			}
		}
		for k := range host.Authorization {
			if v, ok := i.Accounts[k]; ok {
				hostAccountIds = append(hostAccountIds, v.Id)
			}
		}
		sort.Ints(hostAccountIds)
		switch len(hostAccountIds) {
		case 0:
			i.PrintMessage(myi18n.MsgSshNoSshAccountForAsset, map[string]any{"Host": line})
			return
		case 1:
			return i.Proxy(line, hostAccountIds[0])
		default:
			var accounts []string
			for _, aId := range hostAccountIds {
				if account, ok := i.Accounts[aId]; ok {
					i.AccountsForSelect = append(i.AccountsForSelect, account)
					accounts = append(accounts, account.Name)
				}
			}
			i.NeedAccount = true
			if config.SSHConfig.PlainMode {
				i.PrintMessage(myi18n.MsgSshMultiSshAccountForAsset, map[string]any{"Accounts": i.tableData(accounts)})
			}
			step = 2
		}
	}
	return
}

func getSshPort(protocol string) (sshPort string) {
	tmp := strings.Split(protocol, ":")
	if len(tmp) == 2 && tmp[0] == "ssh" {
		sshPort = tmp[1]
	}
	if strings.TrimSpace(sshPort) == "" {
		sshPort = "22"
	}
	return sshPort
}

func (i *InteractiveHandler) bind(userConn gossh.Session, hostConn *client.Connection) error {
	maxIdelTimeout := time.Hour * 2
	idleTimeout := time.Second * 60 * 5
	mConfig, _ := i.AcquireConfig()
	if mConfig != nil && mConfig.Timeout > 0 {
		idleTimeout = time.Second * time.Duration(mConfig.Timeout)
	}
	if idleTimeout > maxIdelTimeout {
		idleTimeout = maxIdelTimeout
	}

	targetInChan := make(chan []byte, 1)
	targetOutChan := make(chan []byte, 1)
	done := make(chan struct{})
	var (
		exit             bool
		accessUpdateStep = time.Minute
		waitRead         atomic.Bool
	)
	waitRead.Store(true)
	i.wrapJsonResponse(hostConn.SessionId, 0, "success")
	tk, tkAccess, readReset := time.NewTicker(idleTimeout), time.NewTicker(accessUpdateStep), time.NewTicker(time.Second)
	go func() {
		buffer := bytes.NewBuffer(make([]byte, 0, 1024*2))
		maxLen := 1024
		for {
			if !waitRead.Load() {
				if exit {
					return
				}
				time.Sleep(time.Millisecond * 100)
				continue
			}

			buf := make([]byte, maxLen)
			nr, err := userConn.Read(buf)
			waitRead.Store(config.SSHConfig.PlainMode)
			if err != nil {
				logger.L.Info(err.Error())
			}

			if nr > 0 {
				validBytes := buf[:nr]
				bufferLen := buffer.Len()
				if bufferLen > 0 || nr == maxLen {
					buffer.Write(buf[:nr])
					validBytes = validBytes[:0]
				}
				remainBytes := buffer.Bytes()
				for len(remainBytes) > 0 {
					r, size := utf8.DecodeRune(remainBytes)
					if r == utf8.RuneError {
						if len(remainBytes) <= 3 {
							break
						}
					}
					validBytes = append(validBytes, remainBytes[:size]...)
					remainBytes = remainBytes[size:]
				}
				buffer.Reset()
				if len(remainBytes) > 0 {
					buffer.Write(remainBytes)
				}
				select {
				case targetInChan <- validBytes:
				case <-done:
					break
				}
			}
			if exit {
				return
			}
			if err != nil {
				break
			}
		}
		close(targetInChan)
	}()
	go func() {
		defer func() {
			waitRead.Store(config.SSHConfig.PlainMode)
		}()
		for {
			buf := make([]byte, 1024)
			n, err := hostConn.Stdout.Read(buf)
			if err != nil {
				if err == io.EOF {
					close(done)
					exit = true
				} else {
					logger.L.Warn(err.Error())
				}
			}

			if exit {
				waitRead.Store(config.SSHConfig.PlainMode)
			} else {
				waitRead.Store(true)
			}

			select {
			case targetOutChan <- buf[:n]:
			case <-done:
				break
			}
			if exit || err != nil {
				break
			}
		}
	}()
	defer func() {
		exit = true

		waitRead.Store(config.SSHConfig.PlainMode)
	}()
	for {
		select {
		case p, ok := <-targetOutChan:
			if !ok {
				return nil
			}
			_, err := userConn.Write(p)
			if err != nil {
				logger.L.Info(err.Error())
			}

			err = i.HandleData("output", p, hostConn, targetOutChan)
			if err != nil {
				logger.L.Error(err.Error())
			}
			tk.Reset(idleTimeout)
		case p, ok := <-targetInChan:
			if !ok {
				return nil
			}
			tk.Reset(idleTimeout)
			//readL.WriteStdin(p)
			err := i.HandleData("input", p, hostConn, targetOutChan)
			if err != nil {
				logger.L.Error(err.Error())
			}
			readReset.Reset(time.Second)
		case <-done:
			break
		case <-tk.C:
			_, err := userConn.Write([]byte(i.Message(myi18n.MsgSShHostIdleTimeout, map[string]any{"Idle": idleTimeout})))

			if err != nil {
				logger.L.Warn(err.Error())
			}
			exit = true
		case <-readReset.C:
			waitRead.Store(true)
		case <-hostConn.Exit:
			exit = true
		case <-i.Session.Context().Done():
			exit = true
		case <-tkAccess.C:
			commands, er := i.AcquireCommands()
			if er == nil {
				i.Commands = commands
			}
			asset, er := i.AcquireAssets("", hostConn.AssetId)
			if er != nil || len(asset) <= 0 || !i.Sshd.Core.Asset.HasPermission(asset[0].AccessAuth) {
				_, err := userConn.Write([]byte(i.Message(myi18n.MsgSshAccessRefusedInTimespan, nil)))
				if err != nil {
					logger.L.Error(err.Error())
				}
				exit = true
				break
			}
			i.SelectedAsset = asset[0]
			if _, ok := asset[0].Authorization[hostConn.AccountId]; !ok {
				_, err := userConn.Write([]byte(i.Message(myi18n.MsgSshNoAssetPermission, map[string]any{"Host": i.SelectedAsset.Name})))
				if err != nil {
					logger.L.Warn(err.Error())
				}
				exit = true
				break
			}
			account, er := i.AcquireAccountInfo(hostConn.AccountId, "")
			if er != nil || account == nil {
				_, err := userConn.Write([]byte(i.Message(myi18n.MsgSshNoAssetPermission, map[string]any{"Host": i.SelectedAsset.Name})))
				if err != nil {
					logger.L.Warn(err.Error())
				}
				exit = true
				break
			}
		}
		if exit {
			i.Exits(hostConn)
			return nil
		}
	}
}

func (i *InteractiveHandler) CommandLevel(cmd string) int {
	// TODO
	return 0
}

func parseOutput(data []string) (output []string) {
	for _, line := range data {
		if strings.TrimSpace(line) != "" {
			output = append(output, line)
		}
	}
	return output
}

func (i *InteractiveHandler) Output() string {
	i.Parser.Output.Feed(i.Parser.OutputData)

	res := parseOutput(i.Parser.Output.Listener.Display())
	if len(res) == 0 {
		return ""
	}
	return res[len(res)-1]
}
func (i *InteractiveHandler) Command() string {
	s := i.Output()
	return strings.TrimSpace(strings.TrimPrefix(strings.TrimSpace(s), strings.TrimSpace(i.Parser.Ps1)))
}

func (i *InteractiveHandler) HandleData(src string, data []byte, hostConn *client.Connection,
	targetOutputChan chan<- []byte) (err error) {
	switch src {
	case "input": // input from user
		if hostConn.Parser.State(data) {
			_, err = hostConn.Stdin.Write(data)
			if err != nil {
				logger.L.Error(err.Error())
			}
			return
		}
		var write bool

		//if bytes.LastIndex(data, []byte{13}) != 0 {
		//	fmt.Println("send....", data)
		//	_, err = hostConn.Stdin.Write(data)
		//	if err != nil {
		//		logger.L.Error(err.Error())
		//	}
		//
		//	write = true
		//}

		if bytes.LastIndex(data, []byte{0x0d}) == -1 {
			_, err = hostConn.Stdin.Write(data)
			if err != nil {
				logger.L.Error(err.Error())
			}

			write = true
		} else {
			if len(data) > 1 {
				var tmp []byte
				for _, d := range data {
					if d != 0x0d {
						tmp = append(tmp, d)
						continue
					}
					if len(tmp) > 0 {
						err = i.HandleData(src, tmp, hostConn, targetOutputChan)
						if err != nil {
							return err
						}

					}
					err = i.HandleData(src, []byte{0x0d}, hostConn, targetOutputChan)
					if err != nil {
						return err
					}
				}
				return
			}
		}

		if len(i.Parser.InputData) == 0 && i.Parser.Ps2 == "" {
			i.Parser.Ps1 = i.Output()
		}
		i.Parser.InputData = append(i.Parser.InputData, data...)
		if bytes.LastIndex(data, []byte{13}) == 0 {
			command := i.Command()
			i.Parser.Output.Listener.Reset()
			i.Parser.OutputData = nil
			i.Parser.InputData = nil
			i.Parser.Ps2 = ""

			if _, valid := i.CommandCheck(command); valid {
				if strings.TrimSpace(command) != "" {
					go i.Sshd.Core.Audit.AddCommand(model.SessionCmd{Cmd: command, Level: i.CommandLevel(command), SessionId: hostConn.SessionId})
				}
				if !write {
					_, err = hostConn.Stdin.Write(data)
					if err != nil {
						logger.L.Warn(err.Error())
					}
				}
			} else {
				tips, _ := i.Localizer.Localize(&i18n.LocalizeConfig{
					DefaultMessage: myi18n.MsgSshCommandRefused,
					TemplateData:   map[string]string{"Command": command},
					PluralCount:    1,
				})
<<<<<<< HEAD
				i.Parser.Ps2 = i.Parser.Ps1 + command
				targetOutputChan <- []byte("\r\n" + tips + i.Parser.Ps1 + command)
=======
				_, err = hostConn.Stdin.Write([]byte{0x15})
				if err != nil {
					logger.L.Warn(err.Error())
				}

				//i.Parser.Ps2 = i.Parser.Ps1 + command
				//targetOutputChan <- []byte("\r\n" + tips + i.Parser.Ps2)
				targetOutputChan <- []byte("\r\n" + tips + i.Parser.Ps1 + command)

>>>>>>> 82122ac6
				break
			}
		}
	case "output": // output from target
		if !hostConn.Parser.State(data) {
			i.Parser.OutputData = append(i.Parser.OutputData, data...)
		}
		err = hostConn.Record.Write(data)
		if err != nil {
			logger.L.Error(err.Error())
		}
		Monitor(hostConn.SessionId, data)
	}

	return
}

func (i *InteractiveHandler) Exits(conn *client.Connection) {
	if conn.GateWayCloseChan != nil {
		conn.GateWayCloseChan <- struct{}{}
	}
	_ = conn.Session.Close()
	conn.Record.Close()

	config.TotalHostSession.Delete(conn.SessionId)
	config.TotalMonitors.Delete(conn.SessionId)

	i.Locker.Lock()
	delete(i.SshSession, conn.SessionId)
	if len(i.SshSession) == 0 {
		_ = i.SshClient.Close()
		i.SshClient = nil
	}
	i.Locker.Unlock()
	err := i.UpsertSession(conn, model.SESSIONSTATUS_OFFLINE)
	if err != nil {
		logger.L.Error(err.Error())
	}
}

func (i *InteractiveHandler) CommandCheck(command string) (string, bool) {
	for _, id := range i.SelectedAsset.CmdIds {
		cmd, ok := i.Commands[id]
		if !ok || !cmd.Enable {
			continue
		}
		for _, c := range cmd.Cmds {
			p, err := regexp.Compile(c)
			if err == nil {
				if p.Match([]byte(command)) {
					return c, false
				}
			} else {
				if c == command {
					return c, false
				}
			}
		}
	}
	return "", true
}

//func (v *VirtualTermIn) Read(p []byte) (n int, err error) {
//	return v.InChan.Read(p)
//}
//
//func (v *VirtualTermIn) Close() error {
//	return nil
//}
//
//func (v *VirtualTermOut) Write(p []byte) (n int, err error) {
//	return v.OutChan.Write(p)
//}<|MERGE_RESOLUTION|>--- conflicted
+++ resolved
@@ -511,20 +511,14 @@
 					TemplateData:   map[string]string{"Command": command},
 					PluralCount:    1,
 				})
-<<<<<<< HEAD
-				i.Parser.Ps2 = i.Parser.Ps1 + command
-				targetOutputChan <- []byte("\r\n" + tips + i.Parser.Ps1 + command)
-=======
 				_, err = hostConn.Stdin.Write([]byte{0x15})
 				if err != nil {
 					logger.L.Warn(err.Error())
 				}
 
-				//i.Parser.Ps2 = i.Parser.Ps1 + command
-				//targetOutputChan <- []byte("\r\n" + tips + i.Parser.Ps2)
-				targetOutputChan <- []byte("\r\n" + tips + i.Parser.Ps1 + command)
-
->>>>>>> 82122ac6
+				i.Parser.Ps2 = i.Parser.Ps1 + command
+				targetOutputChan <- []byte("\r\n" + tips + i.Parser.Ps2)
+
 				break
 			}
 		}
